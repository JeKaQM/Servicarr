package config

import (
	"log"
	"os"
	"strconv"
	"strings"
	"time"

	"github.com/joho/godotenv"
	"golang.org/x/crypto/bcrypt"
)

// Config holds all application configuration
type Config struct {
	// Auth
	AuthUser       string
	AuthHash       []byte
	HmacSecret     []byte
	InsecureDev    bool
	SessionMaxAgeS int

	// Server
	Port            string
	DBPath          string
	EnableScheduler bool
	PollInterval    time.Duration
	StatusPageURL   string

	// Services (loaded from env)
	ServiceConfigs []ServiceConfig

	// Resources (Glances)
	GlancesBaseURL string
}

// ServiceConfig holds configuration for a single service
type ServiceConfig struct {
	Key     string
	Label   string
	URL     string
	Timeout time.Duration
	MinOK   int
	MaxOK   int
}

// Load reads configuration from environment variables
func Load() (*Config, error) {
	_ = godotenv.Load()

	cfg := &Config{
		AuthUser:        getenv("AUTH_USER", "admin"),
		InsecureDev:     envBool("INSECURE_DEV", true),
		SessionMaxAgeS:  envInt("SESSION_MAX_AGE_SECONDS", 86400),
		Port:            getenv("PORT", "4555"),
		DBPath:          getenv("DB_PATH", "./uptime.db"),
		EnableScheduler: strings.ToLower(getenv("ENABLE_SCHEDULER", "true")) == "true",
<<<<<<< HEAD
		PollInterval:   envDurSecs("POLL_SECONDS", 60),
		GlancesBaseURL: strings.TrimSuffix(getenv("GLANCES_BASE_URL", "http://10.0.0.2:61208/api/4"), "/"),
=======
		PollInterval:    envDurSecs("POLL_SECONDS", 60),
		StatusPageURL:   getenv("STATUS_PAGE_URL", ""),
>>>>>>> 5ebd3b4a
	}

	// Load auth password/hash
	if hp := getenv("AUTH_PASSWORD_BCRYPT", ""); hp != "" {
		cfg.AuthHash = []byte(hp)
	} else {
		pw := getenv("AUTH_PASSWORD", "")
		if pw == "" {
			log.Fatal("missing AUTH_PASSWORD or AUTH_PASSWORD_BCRYPT")
		}
		h, err := bcrypt.GenerateFromPassword([]byte(pw), bcrypt.DefaultCost)
		if err != nil {
			return nil, err
		}
		cfg.AuthHash = h
	}

	// Load HMAC secret
	secret := getenv("AUTH_SECRET", "")
	if len(secret) < 32 {
		log.Fatal("AUTH_SECRET must be at least 32 bytes (use a long random string)")
	}
	cfg.HmacSecret = []byte(secret)

	// Load service configurations
	cfg.ServiceConfigs = loadServiceConfigs()

	return cfg, nil
}

func loadServiceConfigs() []ServiceConfig {
	plexURL := getenv("PLEX_BASE_URL", "")
	plexToken := getenv("PLEX_TOKEN", "")
	plexIdentity := ""
	if plexURL != "" && plexToken != "" {
		plexURL = strings.TrimSuffix(plexURL, "/")
		plexIdentity = plexURL + "/identity?X-Plex-Token=" + plexToken
	}

	return []ServiceConfig{
		{
			Key:     "server",
			Label:   "Server",
			URL:     getenv("SERVER_HEALTH_URL", "tcp://10.0.0.2:22"),
			Timeout: envDurSecs("SERVER_TIMEOUT_SECS", 4),
			MinOK:   envInt("SERVER_OK_MIN", 200),
			MaxOK:   envInt("SERVER_OK_MAX", 399),
		},
		{
			Key:     "plex",
			Label:   "Plex",
			URL:     getenv("PLEX_IDENTITY_URL", plexIdentity),
			Timeout: envDurSecs("PLEX_TIMEOUT_SECS", 5),
			MinOK:   envInt("PLEX_OK_MIN", 200),
			MaxOK:   envInt("PLEX_OK_MAX", 399),
		},
		{
			Key:     "overseerr",
			Label:   "Overseerr",
			URL:     getenv("OVERSEERR_STATUS_URL", "http://10.0.0.2:5055/api/v1/status"),
			Timeout: envDurSecs("OVERSEERR_TIMEOUT_SECS", 4),
			MinOK:   envInt("OVERSEERR_OK_MIN", 200),
			MaxOK:   envInt("OVERSEERR_OK_MAX", 399),
		},
	}
}

// Helper functions
func getenv(k, def string) string {
	if v := os.Getenv(k); v != "" {
		return v
	}
	return def
}

func envInt(k string, def int) int {
	if v := os.Getenv(k); v != "" {
		if n, err := strconv.Atoi(v); err == nil {
			return n
		}
	}
	return def
}

func envBool(k string, def bool) bool {
	v := strings.ToLower(getenv(k, ""))
	if v == "" {
		return def
	}
	return v == "1" || v == "true" || v == "yes"
}

func envDurSecs(k string, def int) time.Duration {
	return time.Duration(envInt(k, def)) * time.Second
}<|MERGE_RESOLUTION|>--- conflicted
+++ resolved
@@ -55,13 +55,9 @@
 		Port:            getenv("PORT", "4555"),
 		DBPath:          getenv("DB_PATH", "./uptime.db"),
 		EnableScheduler: strings.ToLower(getenv("ENABLE_SCHEDULER", "true")) == "true",
-<<<<<<< HEAD
-		PollInterval:   envDurSecs("POLL_SECONDS", 60),
-		GlancesBaseURL: strings.TrimSuffix(getenv("GLANCES_BASE_URL", "http://10.0.0.2:61208/api/4"), "/"),
-=======
 		PollInterval:    envDurSecs("POLL_SECONDS", 60),
 		StatusPageURL:   getenv("STATUS_PAGE_URL", ""),
->>>>>>> 5ebd3b4a
+		GlancesBaseURL:  strings.TrimSuffix(getenv("GLANCES_BASE_URL", "http://10.0.0.2:61208/api/4"), "/"),
 	}
 
 	// Load auth password/hash
