<!doctype html>
<html lang="en">
<head>
  <meta charset="utf-8"/>
  <meta name="viewport" content="width=device-width, initial-scale=1, viewport-fit=cover, user-scalable=no"/>
  <title>Service Status</title>
  <link rel="icon" type="image/svg+xml" href="/static/images/favicon.svg"/>
  <meta name="theme-color" content="#0c121c"/>
  <meta name="mobile-web-app-capable" content="yes"/>
  <meta name="apple-mobile-web-app-status-bar-style" content="black-translucent"/>
  <link rel="stylesheet" href="/static/css/main.css"/>
  <link rel="stylesheet" href="/static/css/blocks.css"/>
  <!-- Load utils first, without defer -->
  <script src="/static/js/utils.js"></script>
  <!-- Then load other scripts with defer -->
  <script src="https://cdn.jsdelivr.net/npm/chart.js@4.4.1/dist/chart.umd.min.js" defer></script>
  <script src="/static/js/app.js" defer></script>
  <script src="/static/js/blocks.js" defer></script>
</head>
<body>
  <!-- Site Alerts Banner -->
  <div id="siteAlerts"></div>

  <header>
    <div class="brand">
      <h1>Service Status</h1>
      <small>Updated <span id="updated">—</span></small>
    </div>
    <div class="user">
      <span id="welcome" class="muted">Public view</span>
      <button id="loginBtn" class="ghost">Login</button>
      <button id="logoutBtn" class="ghost hidden">Logout</button>
    </div>
  </header>

  <main>
    <section class="card" id="card-server" data-key="server">
      <div class="row">
        <div class="row-left">
          <img src="/static/images/server.svg" class="icon" alt="Server"/>
          <div><strong>Server</strong><div class="label">Health Check</div></div>
        </div>
        <span class="pill warn">—</span>
      </div>
      <div class="row kpirow"><div class="kpi">—</div><div class="label">—</div></div>
      
      <div class="stats-grid">
        <div class="stat-item">
          <div class="stat-label">24h Uptime</div>
          <div class="stat-value" id="uptime-24h-server">—</div>
        </div>
        <div class="stat-item">
          <div class="stat-label">Avg Response</div>
          <div class="stat-value" id="avg-response-server">—</div>
        </div>
        <div class="stat-item">
          <div class="stat-label">Last Check</div>
          <div class="stat-value" id="last-check-server">—</div>
        </div>
      </div>
      
      <div class="row adminRow hidden">
        <div class="label">Admin</div>
        <div class="ops">
          <button class="btn mini checkNow">Check now</button>
          <label class="toggle">
            <input type="checkbox" class="monitorToggle" checked>
            <span class="slider"></span>
            <span class="toggleLabel">Monitor</span>
          </label>
        </div>
      </div>
    </section>

    <section class="card" id="card-plex" data-key="plex">
      <div class="row">
        <div class="row-left">
          <img src="/static/images/plex.svg" class="icon" alt="Plex"/>
          <div><strong>Plex</strong><div class="label">Media Server</div></div>
        </div>
        <span class="pill warn">—</span>
      </div>
      <div class="row kpirow"><div class="kpi">—</div><div class="label">—</div></div>
      
      <div class="stats-grid">
        <div class="stat-item">
          <div class="stat-label">24h Uptime</div>
          <div class="stat-value" id="uptime-24h-plex">—</div>
        </div>
        <div class="stat-item">
          <div class="stat-label">Avg Response</div>
          <div class="stat-value" id="avg-response-plex">—</div>
        </div>
        <div class="stat-item">
          <div class="stat-label">Last Check</div>
          <div class="stat-value" id="last-check-plex">—</div>
        </div>
      </div>
      
      <div class="row adminRow hidden">
        <div class="label">Admin</div>
        <div class="ops">
          <button class="btn mini checkNow">Check now</button>
          <label class="toggle">
            <input type="checkbox" class="monitorToggle" checked>
            <span class="slider"></span>
            <span class="toggleLabel">Monitor</span>
          </label>
        </div>
      </div>
    </section>

    <section class="card" id="card-overseerr" data-key="overseerr">
      <div class="row">
        <div class="row-left">
          <img src="/static/images/overseerr.svg" class="icon" alt="Overseerr"/>
          <div><strong>Overseerr</strong><div class="label">Request Management</div></div>
        </div>
        <span class="pill warn">—</span>
      </div>
      <div class="row kpirow"><div class="kpi">—</div><div class="label">—</div></div>
      
      <div class="stats-grid">
        <div class="stat-item">
          <div class="stat-label">24h Uptime</div>
          <div class="stat-value" id="uptime-24h-overseerr">—</div>
        </div>
        <div class="stat-item">
          <div class="stat-label">Avg Response</div>
          <div class="stat-value" id="avg-response-overseerr">—</div>
        </div>
        <div class="stat-item">
          <div class="stat-label">Last Check</div>
          <div class="stat-value" id="last-check-overseerr">—</div>
        </div>
      </div>
      
      <div class="row adminRow hidden">
        <div class="label">Admin</div>
        <div class="ops">
          <button class="btn mini checkNow">Check now</button>
          <label class="toggle">
            <input type="checkbox" class="monitorToggle" checked>
            <span class="slider"></span>
            <span class="toggleLabel">Monitor</span>
          </label>
        </div>
      </div>
    </section>

    <section class="card">
      <div class="row"><div><strong>Recent incidents</strong><div class="label">Last 24h</div></div></div>
      <ul id="incidents"></ul>
    </section>
  </main>

  <!-- Full-width Resources Section -->
  <section class="card resources-section" id="card-resources">
    <div class="row">
      <div class="row-left">
        <div class="res-title">
          <strong>Resources</strong>
          <div class="label" id="resources-host">Server usage</div>
        </div>
      </div>
      <span class="pill warn" id="resources-pill">—</span>
    </div>

    <div class="resources-grid">
      <div class="resource-tile" data-kind="cpu">
        <div class="tile-head">
          <div class="tile-label">🧠 CPU</div>
          <div class="tile-kpi" id="res-cpu">—</div>
        </div>
        <div class="meter" aria-hidden="true"><div class="meter-fill" id="meter-cpu"></div></div>
        <div class="tile-sub" id="res-cpu-detail">—</div>
      </div>

      <div class="resource-tile" data-kind="mem">
        <div class="tile-head">
          <div class="tile-label">🧷 Memory</div>
          <div class="tile-kpi" id="res-mem">—</div>
        </div>
        <div class="meter" aria-hidden="true"><div class="meter-fill" id="meter-mem"></div></div>
        <div class="tile-sub" id="res-mem-detail">—</div>
      </div>

      <div class="resource-tile" data-kind="temp">
        <div class="tile-head">
          <div class="tile-label">🌡 Temperature</div>
          <div class="tile-kpi" id="res-temp">—</div>
        </div>
        <div class="temp-badges" aria-hidden="true">
          <span class="temp-pill cool">↓ <span id="res-temp-min">—</span></span>
          <span class="temp-pill hot">↑ <span id="res-temp-max">—</span></span>
        </div>
        <div class="tile-sub" id="res-temp-detail">Recorded min/max since start</div>
      </div>

      <div class="resource-tile" data-kind="net">
        <div class="tile-head">
          <div class="tile-label">📡 Network</div>
          <div class="tile-kpi" id="res-net">—</div>
        </div>
        <div class="net-row">
          <span class="net-badge rx">⬇ Rx</span>
          <span class="net-value" id="res-net-rx">—</span>
          <span class="net-badge tx">⬆ Tx</span>
          <span class="net-value" id="res-net-tx">—</span>
        </div>
        <div class="tile-sub" id="res-net-detail">Live throughput</div>
      </div>

    </div>
  </section>

  <!-- Full-width Uptime Section -->
  <section class="card uptime-section">
    <div class="row">
      <div>
        <strong>Uptime</strong>
        <div class="label" id="window">Last 30 days</div>
      </div>
      <select id="uptimeFilter" class="uptime-filter">
        <option value="7">Last 7 days</option>
        <option value="30" selected>Last 30 days</option>
        <option value="90">Last 90 days</option>
        <option value="180">Last 180 days</option>
        <option value="360">Last 360 days</option>
      </select>
    </div>
    
    <!-- Server Uptime Bar -->
    <div class="service-uptime">
      <div class="service-uptime-header">
        <span class="service-name">Server</span>
        <span class="protocol-badge">WG HTTP</span>
        <span class="uptime-percent" id="uptime-server">—%</span>
      </div>
      <div class="uptime-bar-container">
        <div class="uptime-bar" id="uptime-bar-server"></div>
      </div>
    </div>

    <!-- Plex Uptime Bar -->
    <div class="service-uptime">
      <div class="service-uptime-header">
        <span class="service-name">Plex</span>
        <span class="protocol-badge">WG HTTP</span>
        <span class="uptime-percent" id="uptime-plex">—%</span>
      </div>
      <div class="uptime-bar-container">
        <div class="uptime-bar" id="uptime-bar-plex"></div>
      </div>
    </div>

    <!-- Overseerr Uptime Bar -->
    <div class="service-uptime">
      <div class="service-uptime-header">
        <span class="service-name">Overseerr</span>
        <span class="protocol-badge">WG HTTP</span>
        <span class="uptime-percent" id="uptime-overseerr">—%</span>
      </div>
      <div class="uptime-bar-container">
        <div class="uptime-bar" id="uptime-bar-overseerr"></div>
      </div>
    </div>
    
    <div class="uptime-footer">
      <span class="uptime-timestamp" id="timestamp-global">—</span>
    </div>
  </section>

  <!-- Discreet login modal -->
  <dialog id="loginModal">
    <form class="login">
      <div>
        <h3>Sign in</h3>
        <p class="muted">Enter your credentials</p>
      </div>
      <div>
        <label for="u">Username</label>
        <input id="u" type="text" autocomplete="username" placeholder="admin" required>
      </div>
      <div>
        <label for="p">Password</label>
        <input id="p" type="password" autocomplete="current-password" placeholder="••••••••" required>
      </div>
      <div id="loginError" class="error hidden"></div>
      <div class="actions">
        <button id="doLogin" class="btn" type="button">Login</button>
        <button id="cancelLogin" class="ghost" type="button">Cancel</button>
      </div>
    </form>
  </dialog>

  <!-- Admin Panel with Tabs -->
  <section id="adminPanel" class="card admin-panel admin hidden">
    <div class="admin-tabs">
      <button class="tab-btn active" data-tab="main">Main</button>
      <button class="tab-btn" data-tab="banners">Banners</button>
      <button class="tab-btn" data-tab="security">Security</button>
<<<<<<< HEAD
      <button class="tab-btn" data-tab="resources">Resources</button>
      <button class="tab-btn" data-tab="alerts">Alerts</button>
=======
      <button class="tab-btn" data-tab="alerts">Email</button>
>>>>>>> 5ebd3b4a
    </div>

    <!-- Main Tab -->
    <div id="tab-main" class="tab-content active">
      <h2>Admin Controls</h2>
      <div class="admin-section">
        <h3>Service Management</h3>
        <p class="muted">Quick actions for all services</p>
        <div class="ops">
          <button id="ingestNowTab" class="btn">Check All Services Now</button>
          <button id="resetRecentTab" class="btn danger">Reset Recent Incidents</button>
        </div>
      </div>
    </div>

    <!-- Banners Tab -->
    <div id="tab-banners" class="tab-content">
      <h2>Status Banners</h2>
      <p class="muted">Show alerts/banners to visitors about service issues or maintenance</p>
      
      <div class="admin-section">
        <h3>Create Banner</h3>
        <div class="form-group">
          <label for="bannerService">Scope</label>
          <select id="bannerService">
            <option value="">Global (top of page)</option>
            <option value="server">Server</option>
            <option value="plex">Plex</option>
            <option value="overseerr">Overseerr</option>
          </select>
        </div>
        <div class="form-group">
          <label for="bannerTemplate">Quick Templates</label>
          <select id="bannerTemplate">
            <option value="">-- Select a template --</option>
            <optgroup label="Maintenance">
              <option value="Scheduled maintenance in progress. Service may be temporarily unavailable.">Scheduled maintenance in progress</option>
              <option value="Maintenance complete. All services restored.">Maintenance complete</option>
              <option value="Scheduled maintenance tonight between 10 PM - 12 AM.">Scheduled maintenance tonight</option>
            </optgroup>
            <optgroup label="Issues">
              <option value="We are aware of issues and investigating.">Investigating issues</option>
              <option value="Experiencing degraded performance. Working on a fix.">Degraded performance</option>
              <option value="Service is currently down. We are working to restore it.">Service down</option>
              <option value="Intermittent connectivity issues. Please retry if needed.">Intermittent issues</option>
            </optgroup>
            <optgroup label="Updates">
              <option value="Issue has been resolved. Thank you for your patience.">Issue resolved</option>
              <option value="Update in progress. New features coming soon!">Update in progress</option>
              <option value="Service restored and operating normally.">Service restored</option>
            </optgroup>
          </select>
        </div>
        <div class="form-group">
          <label for="bannerMessage">Message</label>
          <input type="text" id="bannerMessage" placeholder="e.g., Scheduled maintenance tonight 10-11 PM" />
        </div>
        <div class="form-group">
          <label for="bannerLevel">Type</label>
          <select id="bannerLevel">
            <option value="info">Info (Blue)</option>
            <option value="warning">Warning (Yellow)</option>
            <option value="error">Error (Red)</option>
          </select>
        </div>
        <div class="ops">
          <button id="createBanner" class="btn">Create Banner</button>
        </div>
        
        <h3 style="margin-top: 20px;">Active Banners</h3>
        <div id="bannersList"></div>
      </div>
    </div>

    <!-- Security Tab -->
    <div id="tab-security" class="tab-content">
      <div class="blocks-header">
        <h2>IP Block Management</h2>
        <button id="resetBlocks" class="btn danger">Clear All Blocks</button>
      </div>
      <div id="blocksList" class="blocks-list">
        <div class="muted">Loading...</div>
      </div>
    </div>

    <!-- Resources Tab -->
    <div id="tab-resources" class="tab-content">
      <h2>Resources Widgets</h2>
      <p class="muted">Choose which resource tiles appear on the public dashboard.</p>

      <div class="admin-section">
        <h3>Visibility</h3>
        <form id="resourcesForm">
          <div class="form-group">
            <label for="resourcesEnabled">
              <input type="checkbox" id="resourcesEnabled" checked> Enable Resources section
            </label>
          </div>

          <div class="form-group">
            <h4>Tiles</h4>
            <label>
              <input type="checkbox" id="resourcesCPU" checked> 🧠 CPU
            </label>
            <label>
              <input type="checkbox" id="resourcesMemory" checked> 🧷 Memory
            </label>
            <label>
              <input type="checkbox" id="resourcesNetwork" checked> 📡 Network
            </label>
            <label>
              <input type="checkbox" id="resourcesTemp" checked> 🌡 Temperature
            </label>
          </div>

          <div class="ops">
            <button type="button" id="saveResources" class="btn">Save Resources Settings</button>
          </div>

          <div id="resourcesStatus" class="status-message hidden"></div>
        </form>
      </div>
    </div>

    <!-- Alerts Tab -->
    <div id="tab-alerts" class="tab-content">
      <h2>Email Alerts Configuration</h2>
      <p class="muted">Send email notifications when service status changes</p>
      
      <div class="admin-section">
        <h3>SMTP Settings</h3>
        <form id="alertsForm">
          <div class="form-group">
            <label for="alertsEnabled">
              <input type="checkbox" id="alertsEnabled"> Enable email alerts
            </label>
          </div>
          
          <div class="form-group">
            <label for="smtpHost">SMTP Host</label>
            <input type="text" id="smtpHost" placeholder="smtp.gmail.com" />
          </div>
          
          <div class="form-group">
            <label for="smtpPort">SMTP Port</label>
            <input type="number" id="smtpPort" placeholder="587" />
          </div>
          
          <div class="form-group">
            <label for="smtpUser">SMTP Username</label>
            <input type="text" id="smtpUser" placeholder="your-email@example.com" />
          </div>
          
          <div class="form-group">
            <label for="smtpPassword">SMTP Password</label>
            <input type="password" id="smtpPassword" placeholder="••••••••" />
          </div>
          
          <div class="form-group">
            <label for="alertEmail">Alert Email (To)</label>
            <input type="email" id="alertEmail" placeholder="admin@example.com" />
          </div>
          
          <div class="form-group">
            <label for="alertFromEmail">From Email</label>
            <input type="email" id="alertFromEmail" placeholder="alerts@example.com" />
          </div>
          
          <div class="form-group">
            <h4>Alert Conditions</h4>
            <label>
              <input type="checkbox" id="alertOnDown" checked> Alert when service goes DOWN
            </label>
            <label>
              <input type="checkbox" id="alertOnDegraded" checked> Alert when service becomes DEGRADED
            </label>
            <label>
              <input type="checkbox" id="alertOnUp"> Alert when service comes back UP
            </label>
          </div>
          
          <div class="ops">
            <button type="button" id="saveAlerts" class="btn">Save Configuration</button>
            <button type="button" id="testEmail" class="btn ghost">Send Test Email</button>
          </div>
          
          <div id="alertStatus" class="status-message hidden"></div>
        </form>
      </div>
    </div>
  </section>

  <footer>Auto-refreshing every 15s. Metrics need a few minutes to populate.</footer>
</body>
</html><|MERGE_RESOLUTION|>--- conflicted
+++ resolved
@@ -300,12 +300,8 @@
       <button class="tab-btn active" data-tab="main">Main</button>
       <button class="tab-btn" data-tab="banners">Banners</button>
       <button class="tab-btn" data-tab="security">Security</button>
-<<<<<<< HEAD
       <button class="tab-btn" data-tab="resources">Resources</button>
-      <button class="tab-btn" data-tab="alerts">Alerts</button>
-=======
-      <button class="tab-btn" data-tab="alerts">Email</button>
->>>>>>> 5ebd3b4a
+  <button class="tab-btn" data-tab="alerts">Email</button>
     </div>
 
     <!-- Main Tab -->
